--- conflicted
+++ resolved
@@ -1,9 +1,4 @@
 coverage == 7.4.*
-<<<<<<< HEAD
+mypy == 1.9.*
 pre-commit == 3.6.*
-tox == 4.11.*
-=======
-mypy == 1.9.*
-pre-commit == 3.5.*
-tox == 4.14.*
->>>>>>> fb347570
+tox == 4.14.*