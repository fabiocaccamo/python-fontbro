<<<<<<< HEAD
coverage == 7.1.*
pre-commit == 3.1.*
=======
coverage == 7.2.*
pre-commit == 3.0.*
>>>>>>> ba1f8617
tox == 4.4.*<|MERGE_RESOLUTION|>--- conflicted
+++ resolved
@@ -1,8 +1,3 @@
-<<<<<<< HEAD
-coverage == 7.1.*
+coverage == 7.2.*
 pre-commit == 3.1.*
-=======
-coverage == 7.2.*
-pre-commit == 3.0.*
->>>>>>> ba1f8617
 tox == 4.4.*