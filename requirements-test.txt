--- conflicted
+++ resolved
@@ -1,9 +1,4 @@
-<<<<<<< HEAD
-coverage == 7.4.*
+coverage == 7.5.*
 mypy == 1.10.*
-=======
-coverage == 7.5.*
-mypy == 1.9.*
->>>>>>> a228221c
 pre-commit == 3.5.*
 tox == 4.15.*