--- conflicted
+++ resolved
@@ -14,11 +14,7 @@
       - id: fix-future-annotations
 
   - repo: https://github.com/astral-sh/ruff-pre-commit
-<<<<<<< HEAD
-    rev: v0.4.2
-=======
     rev: v0.4.3
->>>>>>> 2d3d018f
     hooks:
       - id: ruff
         args: [--fix, --exit-non-zero-on-fix]
