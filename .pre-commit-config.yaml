--- conflicted
+++ resolved
@@ -14,11 +14,7 @@
       - id: fix-future-annotations
 
   - repo: https://github.com/astral-sh/ruff-pre-commit
-<<<<<<< HEAD
-    rev: v0.2.2
-=======
     rev: v0.3.0
->>>>>>> 8c7d8b64
     hooks:
       - id: ruff
         args: [--fix, --exit-non-zero-on-fix]
