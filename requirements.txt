--- conflicted
+++ resolved
@@ -1,9 +1,4 @@
 fonttools[lxml,woff,unicode,pathops] == 4.46.0
 imagehash == 4.3.1
-<<<<<<< HEAD
 pillow == 10.1.0
-python-fsutil == 0.10.0
-=======
-pillow == 10.0.1
-python-fsutil == 0.12.0
->>>>>>> 722fa0a5
+python-fsutil == 0.12.0